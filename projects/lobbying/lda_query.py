--- conflicted
+++ resolved
@@ -261,25 +261,12 @@
         search_string_list = assemble_organization_search_string(
             config_info["search_term_list_path"]
         )
-<<<<<<< HEAD
-    n_search_strings = len(search_string_list)
-    logging.info(
-        " --- Identified %s search string(s) for lobbying activities ---",
-        str(n_search_strings),
-    )
-    # initialize counting variables for subsets of queried pages ('chunks')
-    which_chunk = 1
-    # if query was interrupted, al
-    if "chunk_start" in config_info:
-        which_chunk = config_info["chunk_start"]
-=======
     logging.info(
         " --- Identified %s search string(s) for lobbying activities ---",
         str(len(search_string_list)),
     )
     # initialize counting variables for subsets of queried pages ('chunks')
     which_chunk = 1
->>>>>>> 592bae18
     # initialize unique id for filing documents (note that we record the filing_uuid from the API, too)
     filing_id = 0
     # loop through search strings
@@ -298,10 +285,6 @@
         try:
             n_pages = ceil(f.json()["count"] / 25)
         except ValueError:
-<<<<<<< HEAD
-            logging.info("Failed on search string %s", which_search_string + 1)
-=======
->>>>>>> 592bae18
             logging.info("ERROR: %s", f.text)
 
         # compute number of file subsets ('chunks') for writing out and not overloading memory
@@ -309,16 +292,9 @@
         n_chunks = ceil(n_pages / chunk_size)
 
         logging.info(
-<<<<<<< HEAD
-            " --- Preparing %s files for search string %s of %s ---",
-            str(n_chunks),
-            str(which_search_string + 1),
-            str(n_search_strings),
-=======
             " --- Preparing %s files for search string %s ---",
             str(n_chunks),
             str(which_search_string),
->>>>>>> 592bae18
         )
 
         row_list = []  # each row holds info for one lobbying activity
@@ -369,14 +345,9 @@
                     output_dir, which_chunk, lobby_list, row_list, config_info
                 )
                 logging.info(
-<<<<<<< HEAD
-                    " Writing file %s to CSV",
-                    str(which_chunk),
-=======
                     " Writing %s of %s subsets ('chunks') to CSV",
                     str(which_chunk),
                     str(n_chunks),
->>>>>>> 592bae18
                 )
                 # increase chunk counter for next subset
                 which_chunk += 1
